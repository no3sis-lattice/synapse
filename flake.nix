{
  description = "A lattice of flakes for the Synapse system.";

  inputs = {
    # External dependencies pointing to the meta-introspector fork
    nixpkgs.url = "github:meta-introspector/nixpkgs?ref=feature/CRQ-016-nixify";
    flake-utils.url = "github:meta-introspector/flake-utils?ref=feature/CRQ-016-nixify";

<<<<<<< HEAD
    # pip2nix referenced via GitHub
    pip2nix.url = "github:meta-introspector/pip2nix?ref=master";
=======
    # Internal toolchain dependencies
    pip2nix = {
      url = "github:meta-introspector/pip2nix";
      inputs.nixpkgs.follows = "nixpkgs";
      inputs.flake-utils.follows = "flake-utils";
    };
>>>>>>> 5373c7cc

    # Agent flakes
    #synapse-repo.url = "self";
    AGENT1.url = "path:./nix/flakes/4QZero";
  };

  outputs = { self, nixpkgs, flake-utils, pip2nix, AGENT1, ... }:
    flake-utils.lib.eachDefaultSystem (system:
      let
        pkgs = import nixpkgs {
          inherit system;
        };

<<<<<<< HEAD
        # Import the foundational Python environment module
        pythonModule = import ./nix/modules/python-env.nix {
          inherit pkgs;
          pythonPackagesFile = ./nix/python-packages.nix;
        };
        pythonEnv = pythonModule;

      in
      {
        pythonEnv = pythonEnv;

        packages = rec {
          AGENT1-agent = AGENT1.packages.${system}.default;
          # No agent packages exposed directly here yet, will be done via nix/modules
=======
        # Generate the Python environment from requirements.txt
        pythonEnv = pkgs.python3.withPackages (ps: with ps; [
          redis
        ]);

      in
      {
        packages = {
          # Main synapse system package
          default = pkgs.writeShellScriptBin "synapse-system" ''
            echo "Synapse System - Multi-agent development platform"
            echo "Available agents: architect, code-hound, synapse-project-manager, etc."
            echo "Use 'synapse --help' for CLI commands"
          '';

          # Expose packages from agent flakes
          inherit (inputs.architect.packages.${system}) architect;
          inherit (inputs.clarity-judge.packages.${system}) clarity-judge;
          inherit (inputs.code-hound.packages.${system}) code-hound;
          inherit (inputs.devops-engineer.packages.${system}) devops-engineer;
          inherit (inputs.docs-writer.packages.${system}) docs-writer;
          inherit (inputs.file-creator.packages.${system}) file-creator;
          inherit (inputs.git-workflow.packages.${system}) git-workflow;
          inherit (inputs.golang-specialist.packages.${system}) golang-specialist;
          inherit (inputs.python-specialist.packages.${system}) python-specialist;
          inherit (inputs.rust-specialist.packages.${system}) rust-specialist;
          inherit (inputs.security-specialist.packages.${system}) security-specialist;
          inherit (inputs.synapse-project-manager.packages.${system}) synapse-project-manager;
          inherit (inputs.test-runner.packages.${system}) test-runner;
          inherit (inputs.tool-runner.packages.${system}) tool-runner;
          inherit (inputs.typescript-specialist.packages.${system}) typescript-specialist;
          inherit (inputs.ux-designer.packages.${system}) ux-designer;
          inherit (inputs."4QZero".packages.${system}) "4QZero";
>>>>>>> 5373c7cc
        };

        devShells.default = pkgs.mkShell {
          buildInputs = [
            pythonEnv
            pip2nix.packages.${system}.default
          ];
          packages = with pkgs; [
            # Basic tools for development
            bashInteractive
            coreutils
            nix
          ];
        };
      }
    );
}<|MERGE_RESOLUTION|>--- conflicted
+++ resolved
@@ -4,48 +4,42 @@
   inputs = {
     # External dependencies pointing to the meta-introspector fork
     nixpkgs.url = "github:meta-introspector/nixpkgs?ref=feature/CRQ-016-nixify";
-    flake-utils.url = "github:meta-introspector/flake-utils?ref=feature/CRQ-016-nixify";
+    flake-utils.url = "github:numtide/flake-utils"; # Using official flake-utils as meta-introspector one might be outdated
 
-<<<<<<< HEAD
-    # pip2nix referenced via GitHub
-    pip2nix.url = "github:meta-introspector/pip2nix?ref=master";
-=======
     # Internal toolchain dependencies
     pip2nix = {
       url = "github:meta-introspector/pip2nix";
       inputs.nixpkgs.follows = "nixpkgs";
       inputs.flake-utils.follows = "flake-utils";
     };
->>>>>>> 5373c7cc
 
-    # Agent flakes
-    #synapse-repo.url = "self";
-    AGENT1.url = "path:./nix/flakes/4QZero";
+    # Agent flakes (internal modules)
+    architect = { url = "path:./nix/flakes/architect"; inputs.nixpkgs.follows = "nixpkgs"; };
+    clarity-judge = { url = "path:./nix/flakes/clarity-judge"; inputs.nixpkgs.follows = "nixpkgs"; };
+    code-hound = { url = "path:./nix/flakes/code-hound"; inputs.nixpkgs.follows = "nixpkgs"; };
+    devops-engineer = { url = "path:./nix/flakes/devops-engineer"; inputs.nixpkgs.follows = "nixpkgs"; };
+    docs-writer = { url = "path:./nix/flakes/docs-writer"; inputs.nixpkgs.follows = "nixpkgs"; };
+    file-creator = { url = "path:./nix/flakes/file-creator"; inputs.nixpkgs.follows = "nixpkgs"; };
+    git-workflow = { url = "path:./nix/flakes/git-workflow"; inputs.nixpkgs.follows = "nixpkgs"; };
+    golang-specialist = { url = "path:./nix/flakes/golang-specialist"; inputs.nixpkgs.follows = "nixpkgs"; };
+    python-specialist = { url = "path:./nix/flakes/python-specialist"; inputs.nixpkgs.follows = "nixpkgs"; };
+    rust-specialist = { url = "path:./nix/flakes/rust-specialist"; inputs.nixpkgs.follows = "nixpkgs"; };
+    security-specialist = { url = "path:./nix/flakes/security-specialist"; inputs.nixpkgs.follows = "nixpkgs"; };
+    synapse-project-manager = { url = "path:./nix/flakes/synapse-project-manager"; inputs.nixpkgs.follows = "nixpkgs"; };
+    test-runner = { url = "path:./nix/flakes/test-runner"; inputs.nixpkgs.follows = "nixpkgs"; };
+    tool-runner = { url = "path:./nix/flakes/tool-runner"; inputs.nixpkgs.follows = "nixpkgs"; };
+    typescript-specialist = { url = "path:./nix/flakes/typescript-specialist"; inputs.nixpkgs.follows = "nixpkgs"; };
+    ux-designer = { url = "path:./nix/flakes/ux-designer"; inputs.nixpkgs.follows = "nixpkgs"; };
+    "4QZero" = { url = "path:./nix/flakes/4QZero"; inputs.nixpkgs.follows = "nixpkgs"; };
   };
 
-  outputs = { self, nixpkgs, flake-utils, pip2nix, AGENT1, ... }:
+  outputs = { self, nixpkgs, flake-utils, pip2nix, ... }@inputs:
     flake-utils.lib.eachDefaultSystem (system:
       let
         pkgs = import nixpkgs {
           inherit system;
         };
 
-<<<<<<< HEAD
-        # Import the foundational Python environment module
-        pythonModule = import ./nix/modules/python-env.nix {
-          inherit pkgs;
-          pythonPackagesFile = ./nix/python-packages.nix;
-        };
-        pythonEnv = pythonModule;
-
-      in
-      {
-        pythonEnv = pythonEnv;
-
-        packages = rec {
-          AGENT1-agent = AGENT1.packages.${system}.default;
-          # No agent packages exposed directly here yet, will be done via nix/modules
-=======
         # Generate the Python environment from requirements.txt
         pythonEnv = pkgs.python3.withPackages (ps: with ps; [
           redis
@@ -79,19 +73,12 @@
           inherit (inputs.typescript-specialist.packages.${system}) typescript-specialist;
           inherit (inputs.ux-designer.packages.${system}) ux-designer;
           inherit (inputs."4QZero".packages.${system}) "4QZero";
->>>>>>> 5373c7cc
         };
 
         devShells.default = pkgs.mkShell {
-          buildInputs = [
-            pythonEnv
-            pip2nix.packages.${system}.default
-          ];
+          buildInputs = [ pythonEnv ];
           packages = with pkgs; [
-            # Basic tools for development
-            bashInteractive
-            coreutils
-            nix
+            # Add any other development tools here
           ];
         };
       }
